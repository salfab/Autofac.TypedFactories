---
layout: default
---
# What is Autofac.TypedFactories ?

Autofac.TypedFactories aims at solving a problem typically encountered when practicing TDD.
When unit-testing a method, whenever a new object is instantiated in its body, the unit test has no control over what the ```new``` statement will return.

In typical scenarios, we will want our test to assert that the created object has been used properly. For instance, that a given method has been called on it a number of times, with a certain parameter, or that it has been passed as an argument to another method.

Unfortunately, there are no easy and cheap way to control what the new statement returns. The usual way to get around to it is to replace every ```new``` statement by a call to a ```Create``` method on a factory injected as a dependency. The factory can then be mocked and injected in the arrange part of the test, and configured so that the returned object is also a mock. This mock can ultimately be monitored by a mocking framework, such as [Moq](http://www.moqthis.com/).

The problem, however, is that it is a tedious task because every single factory needs to be implemented manually. For each type instantiated in a tested method, there would be:

- An implementation of the instantiated class.
- An interface the class will need to implement (in order to mock the returned object)
- An interface describing the contract of the factory
- An implementation of the factory.

The interfaces themselves should not be a problem. The one for the instantiated class can be extracted from the implementation in no time, thanks to tools such as ReSharper. The interface for the factory needs to be described in any case if we need our code to be strongly typed - there is no magic. This leaves us with the implementation of the factory itself. This implementation usually brings no value, since all we expect it to do is to take the arguments that were passed to the factory's ``Create`` method, and pass them along to the call to the class' constructor. Boilerplate code, nothing else. This can certainly be improved, and it is exactly what Autofac.TypedFactories aims to do.

## How ?
There would basically be two different approaches, each with their own pros and cons.

### Generated Code
Using Roslyn, it would be technically possible to analyze the signatures of the ``Create`` method, and the constructor of the returned type. A file could therefore be generated and implement the factory's interface. This would yield extremely good performances, because the code generated would ultimately be compiled to standard .net code. All performance impacts would be paid upfront when compiling the consuming project. The process, however, is a bit quirky, as it would involve having lots orf generated files that would give a cluttered feel to the solution, and that would still need the generated factories to be registered in the IoC container.

### Dynamic proxies
The other approach is to generate dynamic proxy objects at runtime for the factory interfaces. These dynamic proxies would instantiate the objects to return, not by calling the new statement, but by leveraging the power of an IoC container.
On the plus side, this means no files would be generated at compilation, hence less files in the solution, and both the implementation and the usage of this package is much simpler.
The downside is that the performances aren't quite as good as if it were standard C# code. Autofac claims that resolving a type through its IoC container is ten times more expensive than newing it up with the ``new`` statement. Meaning that if this approach is great for general purposes, you probably will want to hand roll your own factories using standard C# classes if your factory needs to instantiate hundreds of objects per seconds. Luckily, you will probably never need to.

## Additional benefits
The following is not exactly related to Autofac.TypedFactories, but is more of a behavioral trait linked to the price of writing code without factories. One problem that usually starts showing up when instantiating objects without the use of a factory is how dependencies are expressed.

Quite often, the created objects will need to receive a dependency, such as a service. This service would typically be a singleton, and whose state will not depend on the context in which the object was instantiated. Therefore, the dependency could be directly resolved by an IoC, instead of explicitly passing an instance to the constructor of the class.

Typically, when no factories are used to instantiate a class, the containing class will receive a dependency in its constructor and keep a reference to it as an instance field. Sometimes, this field is not even used by the class for anything else than passing it to the constructor of a class to instantiate.

**Given an object to be instantiated:**

```csharp
public class CustomerViewModel
{
<<<<<<< HEAD
	 private readonly int id;
	 private readonly IGraphicsProvider graphicsProvider;

	 public CustomerViewModel(int id, IGraphicsProvider graphicsProvider)
	 {
			 this.id = id;
			 this.graphicsProvider = graphicsProvider;
	 }
=======
    private readonly int id;
    private readonly IGraphicsProvider graphicsProvider;

    public CustomerViewModel(int id, IGraphicsProvider graphicsProvider)
    {
        this.id = id;
        this.graphicsProvider = graphicsProvider;
    }
>>>>>>> bc280503
}
```
**Without factories:**

```csharp
public class CustomersController : Controller
{
<<<<<<< HEAD
	 // This field will not even be used by CustomersController
	 private readonly IGraphicsProvider graphicsProvider;

     // graphicsProvider is injected in this constructor, even if the
	 // class doesn't depend on it, solely because one of the methods
	 // will instantiate another class that depends on it. Codesmell!
	 public CustomersController(IGraphicsProvider graphicsProvider)
	 {
			 this.graphicsProvider = graphicsProvider;
	 }

	 public ActionResult Get(int id)
	 {
		     // Here, we have an overly complicated call.
			 // if only CustomerViewModel could resolve its own dependencies,
			 // we could just pass the valuable information: id.
			 var viewModel = new CustomerViewModel(id, this.graphicsProvider);
			 return View(viewModel);
	 }
=======
    // This field will not even be used by CustomersController
    private readonly IGraphicsProvider graphicsProvider;

    // graphicsProvider is injected in this constructor, even if the
    // class doesn't depend on it, solely because one of the methods
    // will instantiate another class that depends on it. Codesmell!
    public CustomersController(IGraphicsProvider graphicsProvider)
    {
        this.graphicsProvider = graphicsProvider;
    }

    public ActionResult Get(int id)
    {
        // Here, we have an overly complicated call.
        // if only CustomerViewModel could resolve its own dependencies,
        // we could just pass the valuable information: id.
        var viewModel = new CustomerViewModel(id, this.graphicsProvider);
        return View(viewModel);
    }
>>>>>>> bc280503
}
```

When such a thing happens, the principle of dependency injection is broken, because there will be a class, who will get a service injected in its constructor, but on which the class itself doesn't depend directly. What it will depend on, though, is the ability to instantiate an other object, and this dependency should be expressed by injection.

**With factories**

```csharp
public class CustomersController : Controller
{
<<<<<<< HEAD
		private readonly ICustomerViewModelFactory customerViewModelFactory;

        // We replaced the services CustomerViewModel depends on by a factory.
		// This allows us to express that CustomersController depends on
		// the need to create CustomerViewModel objects.
		// In real-life scenarios, the factory will probably replace more than one injection,
		// making the constructor easier to digest.		
		public CustomersController(ICustomerViewModelFactory customerViewModelFactory)
		{
				this.customerViewModelFactory = customerViewModelFactory;
		}

		public ActionResult Get(int id)
		{
				var viewModel = this.customerViewModelFactory.Create(id);
				return View(viewModel);
		}
=======
    private readonly ICustomerViewModelFactory customerViewModelFactory;

    // We replaced the services CustomerViewModel depends on by a factory.
    // This allows us to express that CustomersController depends on
    // the need to create CustomerViewModel objects.
    // In real-life scenarios, the factory will probably replace more than one
    // injection, making the constructor easier to digest.
    public CustomersController(ICustomerViewModelFactory customerViewModelFactory)
    {
        this.customerViewModelFactory = customerViewModelFactory;
    }
    
    public ActionResult Get(int id)
    {
        var viewModel = this.customerViewModelFactory.Create(id);
        return View(viewModel);
    }
>>>>>>> bc280503
}

internal interface ICustomerViewModelFactory
{
<<<<<<< HEAD
		CustomerViewModel Create(int id);
=======
    CustomerViewModel Create(int id);
>>>>>>> bc280503
}
```
In this example, we replaced one service by a factory. This is because the factory will abstract away the creation of the CustomerViewModel, and since the CustomersController doesn't need IGraphicsProvider firsthand, it can be removed from its injections.

In real-life scenarios, the factory will quite often replace more than one argument, making the constructor easier to digest. Even more elegantly, they will not show up in the factory implementation either, because the implementation doesn't exist, since it is generated on the fly by Autofac.TypedFactories.

The way the magic works behind the scene is quite simple: since the factory instantiates objects by using the autofac IoC container, any parameter that isn't specified in the ``Create`` method of the factory will be resolved by the IoC using a service locator approach, so as long as this service was registered in autofac, the instantiated object will have its dependencies satisfied. Otherwise, an exception will be thrown when the factory will be resolved.

## A few words about the service locator approach.
One of my favorite article ever written about IoC containers and dependency injection is ploeh's [Service Locator is an Anti-Pattern](http://blog.ploeh.dk/2010/02/03/ServiceLocatorisanAnti-Pattern/).

The title of the article pretty much sums it all, and therefore, the fact that Autofac.TypedFactories relies on a service locator approach could be worrying. However, in this particular case, we are dealing with an internal mechanism, wrapped with explicit exceptions, and the consumer of the package will never have to use a service locator pattern itself. SOLID principles are preserved, encapsulation is preserved, everything is fine. You can knock yourself out using typed factories without feeling guilty about resorting to anti-patterns, as it doesn't apply to this particular scenario.<|MERGE_RESOLUTION|>--- conflicted
+++ resolved
@@ -42,16 +42,6 @@
 ```csharp
 public class CustomerViewModel
 {
-<<<<<<< HEAD
-	 private readonly int id;
-	 private readonly IGraphicsProvider graphicsProvider;
-
-	 public CustomerViewModel(int id, IGraphicsProvider graphicsProvider)
-	 {
-			 this.id = id;
-			 this.graphicsProvider = graphicsProvider;
-	 }
-=======
     private readonly int id;
     private readonly IGraphicsProvider graphicsProvider;
 
@@ -60,7 +50,6 @@
         this.id = id;
         this.graphicsProvider = graphicsProvider;
     }
->>>>>>> bc280503
 }
 ```
 **Without factories:**
@@ -68,27 +57,6 @@
 ```csharp
 public class CustomersController : Controller
 {
-<<<<<<< HEAD
-	 // This field will not even be used by CustomersController
-	 private readonly IGraphicsProvider graphicsProvider;
-
-     // graphicsProvider is injected in this constructor, even if the
-	 // class doesn't depend on it, solely because one of the methods
-	 // will instantiate another class that depends on it. Codesmell!
-	 public CustomersController(IGraphicsProvider graphicsProvider)
-	 {
-			 this.graphicsProvider = graphicsProvider;
-	 }
-
-	 public ActionResult Get(int id)
-	 {
-		     // Here, we have an overly complicated call.
-			 // if only CustomerViewModel could resolve its own dependencies,
-			 // we could just pass the valuable information: id.
-			 var viewModel = new CustomerViewModel(id, this.graphicsProvider);
-			 return View(viewModel);
-	 }
-=======
     // This field will not even be used by CustomersController
     private readonly IGraphicsProvider graphicsProvider;
 
@@ -108,7 +76,6 @@
         var viewModel = new CustomerViewModel(id, this.graphicsProvider);
         return View(viewModel);
     }
->>>>>>> bc280503
 }
 ```
 
@@ -119,25 +86,6 @@
 ```csharp
 public class CustomersController : Controller
 {
-<<<<<<< HEAD
-		private readonly ICustomerViewModelFactory customerViewModelFactory;
-
-        // We replaced the services CustomerViewModel depends on by a factory.
-		// This allows us to express that CustomersController depends on
-		// the need to create CustomerViewModel objects.
-		// In real-life scenarios, the factory will probably replace more than one injection,
-		// making the constructor easier to digest.		
-		public CustomersController(ICustomerViewModelFactory customerViewModelFactory)
-		{
-				this.customerViewModelFactory = customerViewModelFactory;
-		}
-
-		public ActionResult Get(int id)
-		{
-				var viewModel = this.customerViewModelFactory.Create(id);
-				return View(viewModel);
-		}
-=======
     private readonly ICustomerViewModelFactory customerViewModelFactory;
 
     // We replaced the services CustomerViewModel depends on by a factory.
@@ -155,16 +103,11 @@
         var viewModel = this.customerViewModelFactory.Create(id);
         return View(viewModel);
     }
->>>>>>> bc280503
 }
 
 internal interface ICustomerViewModelFactory
 {
-<<<<<<< HEAD
-		CustomerViewModel Create(int id);
-=======
     CustomerViewModel Create(int id);
->>>>>>> bc280503
 }
 ```
 In this example, we replaced one service by a factory. This is because the factory will abstract away the creation of the CustomerViewModel, and since the CustomersController doesn't need IGraphicsProvider firsthand, it can be removed from its injections.
