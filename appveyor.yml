--- conflicted
+++ resolved
@@ -3,10 +3,7 @@
   files:
     - docs/*
     - appveyor.yml
-<<<<<<< HEAD
-=======
     - readme.md
->>>>>>> 511cccc1
 branches:
   only:
   - develop
